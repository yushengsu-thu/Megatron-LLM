--- conflicted
+++ resolved
@@ -272,15 +272,6 @@
     print("Saved weights in", out)
 
     if model_name in {"llama", "llama2"} and llama_source == "hf":
-<<<<<<< HEAD
-        if model_name == "llama2":
-            name = "meta-llama/Llama-2-7b-hf"
-        else:
-            name = "decapoda-research/llama-7b-hf"
-        tokenizer = LlamaTokenizer.from_pretrained(
-            name, cache_dir=cache_dir
-        )
-=======
         tokenizer = None
         if model_path is not None:
             try:
@@ -295,7 +286,6 @@
                 name = "decapoda-research/llama-7b-hf"
             tokenizer = LlamaTokenizer.from_pretrained(name, cache_dir=cache_dir)
 
->>>>>>> ce75fc98
         token_path = out/"tokenizer.model"
         vocab_file = tokenizer.vocab_file
         shutil.copy(vocab_file, token_path)
