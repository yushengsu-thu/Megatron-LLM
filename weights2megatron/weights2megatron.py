--- conflicted
+++ resolved
@@ -188,12 +188,8 @@
                 "hidden_size": llama_s2hidden[size],
                 "num_attention_heads": llama_s2heads[size],
                 "ffn_hidden_size": llama_s2dense[size],
-                "parallel_attn": False,
-<<<<<<< HEAD
+                "parallel_attn": False,llama2_divisible_by_128
                 "make_vocab_size_divisible_by": 128,
-=======
-                "make_vocab_size_divisible_by": 16,
->>>>>>> 15b051d5
                 "glu_activation": "swiglu",
                 "padded_vocab_size": 32000,
                 "use_rms_norm": True,
