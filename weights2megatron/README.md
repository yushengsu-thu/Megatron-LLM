--- conflicted
+++ resolved
@@ -33,16 +33,14 @@
 
 Llama weights are not so easily available, you need to [request them from meta](https://ai.meta.com/llama/).
 In this case you also need to specify the directory specified as `--cache-dir` will be used to fetch the llama weights, for instance run:
+```
+python weights2megatron.py llama2 --size=7 --out=/path/to/output/directory/ --cache-dir=/path/to/meta/llama-2-7b/
+```
 
-<<<<<<< HEAD
 **IMPORTANT**: If you are using megatron converted weights produced in the commit [332cf3c](https://github.com/epfLLM/Megatron-LLM/commit/332cf3cdb9b08a7dc26cb2764496378b58088012) or earlier, you will need to update your weights.
 Use:
 ```
 python weights2megatron/permute_qkv.py --input-dir=/path/to/old/checkpoint/ --output-dir=/path/to/new/checkpoint/
-=======
-```
-python weights2megatron.py llama2 --size=7 --out=/path/to/output/directory/ --cache-dir=/path/to/meta/llama-2-7b/
->>>>>>> 332cf3cd
 ```
 
 ## Correctness verification
