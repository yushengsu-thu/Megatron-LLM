# Instruction code heavily inspired by Andreas Köpf
# source: https://github.com/andreaskoepf/epfl-megatron/tree/local_changes/
import time
from enum import IntEnum
from typing import Optional

import numpy as np
import torch
from torch.utils.data import Dataset

from megatron import get_args, get_tokenizer, print_rank_0
from megatron.data.indexed_dataset import make_dataset
from megatron.data.blendable_dataset import BlendableDataset
from megatron.data.dataset_utils import (
    get_train_valid_test_split_,
    get_datasets_weights_and_num_samples
)


class Role(IntEnum):
    system = 0
    prompter = 1
    assistant = 2


class InstructionDataset(Dataset):
    def __init__(self, name: str, sample_indices: np.ndarray,
                 indexed_datasets: dict[str, Dataset], seq_length: int):

        self.indexed_text = indexed_datasets["text"]
        self.indexed_role = indexed_datasets["role"]

        # validate indices
        assert np.min(sample_indices) >= 0
        assert np.max(sample_indices) < len(self.indexed_text)
        assert len(self.indexed_text) == len(self.indexed_role)

        self.name = name
        self.sample_indices = sample_indices
        self.seq_length = seq_length

    def __len__(self) -> int:
        return self.sample_indices.shape[0]

    def __getitem__(self, idx) -> dict:
        # Get the shuffled index.
        idx = self.sample_indices[idx]
        text = self.indexed_text.get(idx)
        role = self.indexed_role.get(idx)
        assert text is not None and role is not None and text.shape == role.shape
        return {"text": text.astype(np.int64), "role": role.astype(np.int64)}


def _build_dataset_kernel(
    dataset_name: str,
    data_prefix,
    data_impl: str,
    num_samples: int,
    seq_length: int,
    seed: int,
    skip_warmup: bool,
) -> InstructionDataset:
    """
    Build dataset. This method is called when individual
    train, valid, test datasets are provided
    """

    # Indexed dataset.
    indexed_datasets = get_indexed_datasets_(data_prefix, data_impl, skip_warmup)

    total_num_of_documents = len(indexed_datasets["text"])

    print_rank_0("    {}:".format(dataset_name))
    print_rank_0(
        "     document indices in [0, {}) total of {} "
        "documents".format(total_num_of_documents, total_num_of_documents)
    )

    documents = np.arange(start=0, stop=total_num_of_documents, step=1, dtype=np.int32)
    np_rng = np.random.RandomState(seed=seed)
    dataset = _sample_dataset(
        np_rng, documents, indexed_datasets, dataset_name, num_samples, seq_length
    )

    return dataset


def _build_dataset(
    dataset_name: str,
    data_prefix,
    data_impl: str,
    num_samples: int,
    seq_length: int,
    seed: int,
    skip_warmup: bool,
):
    dataset = None
    if len(data_prefix) == 1:
        dataset = _build_dataset_kernel(
            dataset_name,
            data_prefix[0],
            data_impl,
            num_samples,
            seq_length,
            seed,
            skip_warmup,
        )
    else:
        # Blending dataset.
        # Parse the values.
        output = get_datasets_weights_and_num_samples(data_prefix, num_samples)
        prefixes, weights, dataset_num_samples = output

        # Build individual datasets.
        datasets = []
        for i in range(len(prefixes)):
            ds = _build_dataset_kernel(
                dataset_name,
                prefixes[i],
                data_impl,
                dataset_num_samples[i],
                seq_length,
                seed,
                skip_warmup,
            )
            if ds:
                datasets.append(ds)

        if datasets:
            dataset = BlendableDataset(datasets, weights)
    return dataset



def get_indexed_datasets_(data_prefix: str, data_impl: str,
                          skip_warmup: bool) -> dict[str, Dataset]:
    print_rank_0(" > building dataset index ...")
    start_time = time.time()
    indexed_text = make_dataset(f"{data_prefix}-text", data_impl, skip_warmup)
    indexed_role = make_dataset(f"{data_prefix}-role", data_impl, skip_warmup)
    assert indexed_text is not None
    print_rank_0(" > finished creating indexed dataset in "
                 f"{time.time() - start_time:4f} seconds")
    num_docs = len(indexed_text)
    print_rank_0("    number of documents: {}".format(num_docs))
    indices = np.arange(start=0, stop=num_docs, step=1, dtype=np.int32)
    n_tokens = np.sum(indexed_text.sizes[indices])
    print_rank_0("    number of tokens: {}".format(n_tokens))
    return {"text": indexed_text, "role": indexed_role}


def _sample_dataset(np_rng: np.random.RandomState, document_indices: np.ndarray,
                    indexed_datasets: dict[str, Dataset], name: str,
                    num_samples: int, seq_length: int) -> Optional[InstructionDataset]:
    """Compute randomized index of samples for all epochs (num_samples)"""
    assert num_samples > 0

    remaining = num_samples
    index_list = []
    while remaining > 0:
        count = min(remaining, len(document_indices))
        index_list.append(np_rng.permutation(document_indices)[:count])
        remaining -= count
    sample_indices = np.concatenate(index_list)

    dataset = InstructionDataset(name, sample_indices, indexed_datasets,
                                 seq_length)
    return dataset


def _build_train_valid_test_datasets(data_prefix, data_impl: str, splits_string: str,
                                     train_valid_test_num_samples: list[int],
                                     seq_length: int, seed: int, skip_warmup: bool):
    """Build train, valid, and test datasets."""

    # Indexed dataset.
    indexed_datasets = get_indexed_datasets_(data_prefix, data_impl, skip_warmup)
    total_num_of_documents = len(indexed_datasets["text"])
    splits = get_train_valid_test_split_(splits_string, total_num_of_documents)

    # Print stats about the splits.
    print_rank_0(" > dataset split:")
    for index, name in enumerate(["train", "validation", "test"]):
        print_rank_0(f"    {name}")
        print_rank_0(f"    document indices in [{splits[index]}, {splits[index + 1]})"
                     f" total of {splits[index + 1] - splits[index]}")

    # generate random permutation of documents
    np_rng = np.random.RandomState(seed=seed)
    document_indices = np_rng.permutation(total_num_of_documents)

    datasets = {}
    for index, name in enumerate(["train", "validation", "test"]):
        begin, end = splits[index], splits[index + 1]
        if end <= begin:
            datasets[name] = None
        else:
            split_subset = document_indices[begin:end]
            num_samples = train_valid_test_num_samples[index]
            datasets[name] = _sample_dataset(np_rng, split_subset, indexed_datasets,
                                             name, num_samples, seq_length)

    return datasets["train"], datasets["validation"], datasets["test"]


# TODO: somewhat similar to gpt_dataset._build_train_valid_test_datasets, could we merge them?
def build_train_valid_test_datasets(data_prefix: Optional[str],
        data_impl: str,
        splits_string: str,
        train_valid_test_num_samples: list[int],
        seq_length: int,
        seed: int,
        skip_warmup: bool,
        train_data_prefix=None,
        valid_data_prefix=None,
        test_data_prefix=None,
    ):

    """Build train, valid, and test datasets."""
    if data_prefix:
        print_rank_0("Single data path provided for train, valid & test")
        # Single dataset.
        if len(data_prefix) == 1:
            return _build_train_valid_test_datasets(
                data_prefix[0],
                data_impl,
                splits_string,
                train_valid_test_num_samples,
                seq_length,
                seed,
                skip_warmup,
            )
        # Blending dataset.
        # Parse the values.
        (
            prefixes,
            weights,
            datasets_train_valid_test_num_samples,
        ) = get_datasets_weights_and_num_samples(
            data_prefix, train_valid_test_num_samples
        )

        # Build individual datasets.
        train_datasets = []
        valid_datasets = []
        test_datasets = []
        for i in range(len(prefixes)):
            train_ds, valid_ds, test_ds = _build_train_valid_test_datasets(
                prefixes[i],
                data_impl,
                splits_string,
                datasets_train_valid_test_num_samples[i],
                seq_length,
                seed,
                skip_warmup,
            )
            if train_ds:
                train_datasets.append(train_ds)
            if valid_ds:
                valid_datasets.append(valid_ds)
            if test_ds:
                test_datasets.append(test_ds)

        # Blend.
        blending_train_dataset = None
        if train_datasets:
            blending_train_dataset = BlendableDataset(train_datasets, weights)
        blending_valid_dataset = None
        if valid_datasets:
            blending_valid_dataset = BlendableDataset(valid_datasets, weights)
        blending_test_dataset = None
        if test_datasets:
            blending_test_dataset = BlendableDataset(test_datasets, weights)

        return (blending_train_dataset, blending_valid_dataset, blending_test_dataset)
    else:
        print_rank_0(
            "Separate data paths provided for train, valid & test. Split string will be ignored."
        )
        train_dataset, valid_dataset, test_dataset = None, None, None
        # Single dataset.
        if train_data_prefix is not None:
            train_dataset = _build_dataset(
                "train",
                train_data_prefix,
                data_impl,
                train_valid_test_num_samples[0],
                seq_length,
                seed,
                skip_warmup,
            )

        if valid_data_prefix is not None:
            valid_dataset = _build_dataset(
                "valid",
                valid_data_prefix,
                data_impl,
                train_valid_test_num_samples[1],
                seq_length,
                seed,
                False,
            )

        if test_data_prefix is not None:
            test_dataset = _build_dataset(
                "test",
                test_data_prefix,
                data_impl,
                train_valid_test_num_samples[2],
                seq_length,
                seed,
                False,
            )
        return train_dataset, valid_dataset, test_dataset


def round_to_multiple_of(x: int, y: int) -> int:
        return ((x + y - 1) // y) * y


def instruction_collator(data):
    args = get_args()
    tokenizer = get_tokenizer()
    pad_id = tokenizer.pad
    seq_len = args.seq_length

    if args.variable_seq_lengths:
        max_sample_length = max(len(x["text"]) for x in data)
        seq_len = min(args.seq_length, round_to_multiple_of(max_sample_length, 16))
    seq_len += 1  # +1 to get seq_len tokens after shifting (token[t+1] is label for token[t])

    # pad data to seq_len, create attention mask
    batch_size = len(data)
    attention_mask = torch.ones((batch_size, seq_len), dtype=torch.long)
    role = torch.full_like(attention_mask, -1)
    input = torch.full_like(attention_mask, pad_id)


    for i, x in enumerate(data):
        t = x["text"]
        r = x["role"]
        l = len(t)

        if l < seq_len:
            attention_mask[i, l:] = 0
            input[i, :l] = torch.from_numpy(t)
            role[i, :l] = torch.from_numpy(r)
        else:
            input[i] = torch.from_numpy(t[:seq_len])
            role[i] = torch.from_numpy(r[:seq_len])

<<<<<<< HEAD
    assistant_mask = (role == Role.assistant.value).long()
    pad_mask = (input == pad_id).long()
    return {"text": input, "attention_mask": attention_mask,
            "assistant_mask": assistant_mask, "pad_mask": pad_mask}
=======
    # assistant tokens are masked out in the loss for finetuning (can be changed if better with or without...)
    loss_mask = (role == Role.assistant.value).long()  # assistant tokens have role == 2

    return {"text": input, "attention_mask": attention_mask, "loss_mask": loss_mask}
>>>>>>> 5a10b662
<|MERGE_RESOLUTION|>--- conflicted
+++ resolved
@@ -349,14 +349,7 @@
             input[i] = torch.from_numpy(t[:seq_len])
             role[i] = torch.from_numpy(r[:seq_len])
 
-<<<<<<< HEAD
     assistant_mask = (role == Role.assistant.value).long()
     pad_mask = (input == pad_id).long()
     return {"text": input, "attention_mask": attention_mask,
-            "assistant_mask": assistant_mask, "pad_mask": pad_mask}
-=======
-    # assistant tokens are masked out in the loss for finetuning (can be changed if better with or without...)
-    loss_mask = (role == Role.assistant.value).long()  # assistant tokens have role == 2
-
-    return {"text": input, "attention_mask": attention_mask, "loss_mask": loss_mask}
->>>>>>> 5a10b662
+            "assistant_mask": assistant_mask, "pad_mask": pad_mask}