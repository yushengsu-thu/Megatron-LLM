--- conflicted
+++ resolved
@@ -32,14 +32,10 @@
         tokenizer = _GPT2BPETokenizer(args.vocab_file, args.merge_file)
     elif args.tokenizer_type == 'SentencePieceTokenizer':
         assert args.vocab_file is not None
-<<<<<<< HEAD
-        tokenizer = _SentencePieceTokenizer(args.vocab_file, vocab_extra_ids=args.vocab_extra_ids, vocab_extra_ids_list=args.vocab_extra_ids_list)
-=======
-        tokenizer = _SentencePieceTokenizer(args.vocab_file, vocab_extra_ids=args.vocab_extra_ids,
-                                            new_tokens=args.new_tokens)
->>>>>>> 758a68b7
+        tokenizer = _SentencePieceTokenizer(args.vocab_file, vocab_extra_ids=args.vocab_extra_ids, 
+                                            vocab_extra_ids_list=args.vocab_extra_ids_list, new_tokens=args.new_tokens)
     elif args.tokenizer_type == 'FalconTokenizer':
-        tokenizer = _FalconTokenizer(vocab_extra_ids_list=args.vocab_extra_ids_list)
+        tokenizer = _FalconTokenizer(vocab_extra_ids_list=args.vocab_extra_ids_list, new_tokens=args.new_tokens)
     else:
         raise NotImplementedError('{} tokenizer is not '
                                   'implemented.'.format(args.tokenizer_type))
@@ -293,14 +289,14 @@
 class _FalconTokenizer(AbstractTokenizer):
     """Wrapper of huggingface tokenizer."""
 
-    def __init__(self, vocab_extra_ids_list=None):
+    def __init__(self, vocab_extra_ids_list=None, new_tokens=True):
         name = 'FalconTokenizer'
         super().__init__(name)
         from transformers import AutoTokenizer
         self.tokenizer = AutoTokenizer.from_pretrained('tiiuae/falcon-40b')
         self._eod = self.tokenizer.vocab['<|endoftext|>']
 
-        if vocab_extra_ids_list:
+        if vocab_extra_ids_list and new_tokens:
             self.tokenizer.add_special_tokens({'additional_special_tokens': tokenizer.additional_special_tokens + vocab_extra_ids_list.split(",")})
 
         self._inv_vocab = {idx: token for token, idx in self.tokenizer.vocab.items()}
@@ -331,26 +327,16 @@
 class _SentencePieceTokenizer(AbstractTokenizer):
     """SentencePieceTokenizer-Megatron wrapper"""
 
-<<<<<<< HEAD
-    def __init__(self, model_file, vocab_extra_ids=0, vocab_extra_ids_list=None):
-=======
-    def __init__(self, model_file, vocab_extra_ids=0, new_tokens=True):
->>>>>>> 758a68b7
+    def __init__(self, model_file, vocab_extra_ids=0, vocab_extra_ids_list=None, new_tokens=True):
         name = 'SentencePieceTokenizer'
         super().__init__(name)
 
         import sentencepiece
         self._tokenizer = sentencepiece.SentencePieceProcessor(model_file=model_file)
-<<<<<<< HEAD
-        self._initalize(vocab_extra_ids, vocab_extra_ids_list)
-
-    def _initalize(self, vocab_extra_ids, vocab_extra_ids_list):
-=======
-        self._initalize(vocab_extra_ids, new_tokens)
-
-    def _initalize(self, vocab_extra_ids, new_tokens):
->>>>>>> 758a68b7
-        self._vocab = {}
+
+        self._initalize(vocab_extra_ids, vocab_extra_ids_list, new_tokens)
+
+    def _initalize(self, vocab_extra_ids, vocab_extra_ids_list, new_tokens):
         self._inv_vocab = {}
 
         self._special_tokens = {}
